--- conflicted
+++ resolved
@@ -18,7 +18,6 @@
 from scipy.interpolate.fitpack2 import RectBivariateSpline
 from plot import Plot
 import scipy.sparse.linalg as spla
-import matplotlib
 
 def two_by_two_eig(a,b,c):
     """
@@ -66,23 +65,17 @@
 #
 # Plot image
 # 
-#matplotlib.rcParams
-fig = plt.figure(0, figsize=(4,3))
-#fig.figsize(4,3)
+
+fig = plt.figure(0)
 ax = fig.add_subplot(111)
 ax.imshow(shale.T, origin='lower', cmap=cm.Greys);
-<<<<<<< HEAD
-ax.axis('off')
-fig.savefig('/home/hans-werner/Dropbox/work/presentations/2017_05_05_statistics_seminar/struc_tensor.jpg')
-=======
->>>>>>> 131226aa
 
 #
 # Get structure tensor
 # 
 Axx, Axy, Ayy = feature.structure_tensor(shale, sigma=1)
 nx, ny = Axx.shape
-print(nx,ny)
+
 dx, dy = 2, 2
 xi = np.arange(0, nx)
 yi = np.arange(0, ny)
@@ -90,8 +83,8 @@
 axy = RectBivariateSpline(xi, yi, Axy, kx=1, ky=1)
 ayy = RectBivariateSpline(xi, yi, Ayy, kx=1, ky=1)
 tau = (axx.ev, axy.ev, ayy.ev)
-print('Initializing mesh')
-mesh = Mesh.newmesh(box=[0,nx,0,ny], grid_size=(100,200))
+
+mesh = Mesh.newmesh(box=[0,nx,0,ny], grid_size=(120,160))
 mesh.refine()
 element = QuadFE(2,'Q2')
 alpha = 2
@@ -101,24 +94,18 @@
 system = System(mesh=mesh, element=element)
 bf = [(1,'u','v'),(axx.ev,'ux','vx'),(axy.ev,'uy','vx'),
       (axy.ev,'ux','vy'),(ayy.ev,'uy','vy')]
-print('Assembling')
 A = system.assemble(bilinear_forms=bf)
 bf = [(f,'u','v')]
 M = system.assemble(bilinear_forms=bf)
 n = system.get_n_nodes()
-Z = np.random.normal(loc=0.1, scale=0.02, size=(n,))
-print('Solving Ax=Z')
+Z = np.random.normal(loc=0.25, scale=0.01, size=(n,))
 X = spla.spsolve(A.tocsc(), M.dot(Z))
-#plt.spy(M)
+
 #X = Gmrf.from_matern_pde(alpha,kappa,mesh,element,tau)
-
-print('Plotting')
-fig = plt.figure(1, figsize=(3,4))
+fig = plt.figure(1)
 ax = fig.add_subplot(111)
 plot = Plot()
 plot.function(ax,X,mesh,element=element)
-ax.axis('off')
-fig.savefig('/home/hans-werner/Dropbox/work/presentations/2017_05_05_statistics_seminar/structure_tensor.jpg')
 plt.show()
 """
 for ix in np.arange(0,nx,dx):
